//
//  Copyright (c) 2019 Open Whisper Systems. All rights reserved.
//

import Foundation
import GRDBCipher
import SignalServiceKit

@objc
public class OWS115GRDBMigration: OWSDatabaseMigration {

    // Increment a similar constant for each migration.
    @objc
    class func migrationId() -> String {
        return "115"
    }

    override public func runUp(completion: @escaping OWSDatabaseMigrationCompletion) {
        Logger.debug("")

        DispatchQueue.global().async {
            if FeatureFlags.useGRDB {
                Bench(title: "\(self.logTag)") {
                    try! self.run()
                }
            }
            completion()
        }
    }

    override public func save(with transaction: YapDatabaseReadWriteTransaction) {
        if FeatureFlags.grdbMigratesFreshDBEveryLaunch {
            // Do nothing so as to re-run every launch.
            // Useful while actively developing the migration.
            return
        } else {
            super.save(with: transaction)
        }
    }
}

// MARK: -

extension OWS115GRDBMigration {

    // MARK: - Dependencies

    var storage: GRDBDatabaseStorageAdapter {
        return SDSDatabaseStorage.shared.grdbStorage
    }

    var tsAccountManager: TSAccountManager {
        return SSKEnvironment.shared.tsAccountManager
    }

    var identityManager: OWSIdentityManager {
        return OWSIdentityManager.shared()
    }

    var sessionStore: SSKSessionStore {
        return SSKEnvironment.shared.sessionStore
    }

    var preKeyStore: SSKPreKeyStore {
        return SSKEnvironment.shared.preKeyStore
    }

    var signedPreKeyStore: SSKSignedPreKeyStore {
        return SSKEnvironment.shared.signedPreKeyStore
    }

    var environment: Environment {
        return Environment.shared
    }

    // MARK: -

    func run() throws {
        Logger.info("")

        // We can't nest YapTransactions in GRDB and vice-versa
        // each has their own serial-queue based concurrency model, which wants to be on
        // _their own_ serial queue.
        //
        // GRDB at least supports nesting multiple database transactions, but the _both_
        // have to be accessed via GRDB
        //
        // TODO: see if we can get reasonable perf by avoiding the nested transactions and
        // instead doing work in non-overlapping batches.
        let dbReadConnection = OWSPrimaryStorage.shared().newDatabaseConnection()
        dbReadConnection.beginLongLivedReadTransaction()

        try storage.write { grdbTransaction in
            // Custom Finders - For more complex cases
            var jobRecordFinder: LegacyJobRecordFinder!
            var interactionFinder: LegacyInteractionFinder!
            var decryptJobFinder: LegacyUnorderedFinder<OWSMessageDecryptJob>!

            // KeyValue Finders
            var migrators = [GRDBMigrator]()

            // TODO: OWSMessageDecryptJob
            // TODO: SSKMessageDecryptJobRecord
            // TODO: SSKMessageSenderJobRecord
            // TODO: OWSSessionResetJobRecord
            // TODO: OWSDatabaseMigration

            dbReadConnection.read { yapTransaction in
                jobRecordFinder = LegacyJobRecordFinder(transaction: yapTransaction)
                interactionFinder = LegacyInteractionFinder(transaction: yapTransaction)
                decryptJobFinder = LegacyUnorderedFinder(transaction: yapTransaction)

                migrators += self.allKeyValueMigrators(yapTransaction: yapTransaction)

                migrators += self.allUnorderedRecordMigrators(yapTransaction: yapTransaction)
            }

            // custom migrations
            try! self.migrateJobRecords(jobRecordFinder: jobRecordFinder, transaction: grdbTransaction)
            try! self.migrateInteractions(interactionFinder: interactionFinder, transaction: grdbTransaction)
            try! self.migrateMappedCollectionObjects(label: "DecryptJobs", finder: decryptJobFinder, memorySamplerRatio: 0.1, transaction: grdbTransaction) { (legacyJob: OWSMessageDecryptJob) -> SSKMessageDecryptJobRecord in

                // migrate any job records from the one-off decrypt job queue to a record for the new generic durable job queue
                return SSKMessageDecryptJobRecord(envelopeData: legacyJob.envelopeData, label: SSKMessageDecryptJobQueue.jobRecordLabel)
            }

            // Migrate migrators
            for migrator in migrators {
                try! migrator.migrate(grdbTransaction: grdbTransaction)
            }

            // Logging queries is helpful for normal debugging, but expensive during a migration
            SDSDatabaseStorage.shouldLogDBQueries = true
        }
    }

    private func allKeyValueMigrators(yapTransaction: YapDatabaseReadTransaction) -> [GRDBMigrator] {
        return [
            GRDBKeyValueStoreMigrator<PreKeyRecord>(label: "preKey Store", keyStore: preKeyStore.keyStore, yapTransaction: yapTransaction, memorySamplerRatio: 0.3),
            GRDBKeyValueStoreMigrator<Any>(label: "preKey Metadata", keyStore: preKeyStore.metadataStore, yapTransaction: yapTransaction, memorySamplerRatio: 0.3),

            GRDBKeyValueStoreMigrator<SignedPreKeyRecord>(label: "signedPreKey Store", keyStore: signedPreKeyStore.keyStore, yapTransaction: yapTransaction, memorySamplerRatio: 0.3),
            GRDBKeyValueStoreMigrator<Any>(label: "signedPreKey Metadata", keyStore: signedPreKeyStore.metadataStore, yapTransaction: yapTransaction, memorySamplerRatio: 0.3),

            GRDBKeyValueStoreMigrator<ECKeyPair>(label: "ownIdentity", keyStore: identityManager.ownIdentityKeyValueStore, yapTransaction: yapTransaction, memorySamplerRatio: 1.0),

            GRDBKeyValueStoreMigrator<[Int: SessionRecord]>(label: "sessionStore", keyStore: sessionStore.keyValueStore, yapTransaction: yapTransaction, memorySamplerRatio: 1.0),

            GRDBKeyValueStoreMigrator<String>(label: "queuedVerificationStateSyncMessages", keyStore: identityManager.queuedVerificationStateSyncMessagesKeyValueStore, yapTransaction: yapTransaction, memorySamplerRatio: 0.3),

            GRDBKeyValueStoreMigrator<Any>(label: "tsAccountManager", keyStore: tsAccountManager.keyValueStore, yapTransaction: yapTransaction, memorySamplerRatio: 0.3),

            GRDBKeyValueStoreMigrator<Any>(label: "AppPreferences", keyStore: AppPreferences.store, yapTransaction: yapTransaction, memorySamplerRatio: 1.0),
            GRDBKeyValueStoreMigrator<Any>(label: "SSKPreferences", keyStore: SSKPreferences.store, yapTransaction: yapTransaction, memorySamplerRatio: 1.0),
            GRDBKeyValueStoreMigrator<Any>(label: "StickerManager.store", keyStore: StickerManager.store, yapTransaction: yapTransaction, memorySamplerRatio: 1.0),
            GRDBKeyValueStoreMigrator<Any>(label: "StickerManager.emojiMapStore", keyStore: StickerManager.emojiMapStore, yapTransaction: yapTransaction, memorySamplerRatio: 1.0),
            GRDBKeyValueStoreMigrator<Any>(label: "preferences", keyStore: environment.preferences.keyValueStore, yapTransaction: yapTransaction, memorySamplerRatio: 1.0)
        ]
    }

    private func allUnorderedRecordMigrators(yapTransaction: YapDatabaseReadTransaction) -> [GRDBMigrator] {
        // TODO: We need to test all of these migrations.
        return [
            GRDBUnorderedRecordMigrator<TSAttachment>(label: "attachments", yapTransaction: yapTransaction, memorySamplerRatio: 0.003),
            GRDBUnorderedRecordMigrator<OWSMessageContentJob>(label: "contentJob", yapTransaction: yapTransaction, memorySamplerRatio: 0.05),
            GRDBUnorderedRecordMigrator<OWSRecipientIdentity>(label: "recipientIdentities", yapTransaction: yapTransaction, memorySamplerRatio: 0.02),
            GRDBUnorderedRecordMigrator<TSThread>(label: "threads", yapTransaction: yapTransaction, memorySamplerRatio: 0.2),
            GRDBUnorderedRecordMigrator<ExperienceUpgrade>(label: "ExperienceUpgrade", yapTransaction: yapTransaction, memorySamplerRatio: 0.2),
            GRDBUnorderedRecordMigrator<StickerPack>(label: "StickerPack", yapTransaction: yapTransaction, memorySamplerRatio: 0.2),
            GRDBUnorderedRecordMigrator<InstalledSticker>(label: "InstalledSticker", yapTransaction: yapTransaction, memorySamplerRatio: 0.2),
            GRDBUnorderedRecordMigrator<KnownStickerPack>(label: "KnownStickerPack", yapTransaction: yapTransaction, memorySamplerRatio: 0.2),
            GRDBUnorderedRecordMigrator<OWSBackupFragment>(label: "OWSBackupFragment", yapTransaction: yapTransaction, memorySamplerRatio: 0.2),
            GRDBUnorderedRecordMigrator<SignalRecipient>(label: "SignalRecipient", yapTransaction: yapTransaction, memorySamplerRatio: 0.2),
            GRDBUnorderedRecordMigrator<OWSDisappearingMessagesConfiguration>(label: "OWSDisappearingMessagesConfiguration", yapTransaction: yapTransaction, memorySamplerRatio: 0.2),
            GRDBUnorderedRecordMigrator<SignalAccount>(label: "SignalAccount", yapTransaction: yapTransaction, memorySamplerRatio: 0.2),
            GRDBUnorderedRecordMigrator<OWSLinkedDeviceReadReceipt>(label: "OWSLinkedDeviceReadReceipt", yapTransaction: yapTransaction, memorySamplerRatio: 0.2),
            GRDBUnorderedRecordMigrator<OWSDevice>(label: "OWSDevice", yapTransaction: yapTransaction, memorySamplerRatio: 0.2),
            GRDBUnorderedRecordMigrator<OWSUserProfile>(label: "OWSUserProfile", yapTransaction: yapTransaction, memorySamplerRatio: 0.02),
            GRDBUnorderedRecordMigrator<TSRecipientReadReceipt>(label: "TSRecipientReadReceipt", yapTransaction: yapTransaction, memorySamplerRatio: 0.2)
        ]
    }

    private func migrateUnorderedRecords<T>(label: String, finder: LegacyUnorderedFinder<T>, memorySamplerRatio: Float, transaction: GRDBWriteTransaction) throws where T: SDSModel {
        try Bench(title: "Migrate \(label)", memorySamplerRatio: memorySamplerRatio) { memorySampler in
            var recordCount = 0
            try finder.enumerateLegacyObjects { legacyRecord in
                recordCount += 1
                legacyRecord.anyInsert(transaction: transaction.asAnyWrite)
                memorySampler.sample()
            }
            Logger.info("completed with recordCount: \(recordCount)")
        }
    }

    private func migrateMappedCollectionObjects<SourceType, DestinationType>(label: String,
                                                                             finder: LegacyObjectFinder<SourceType>,
                                                                             memorySamplerRatio: Float,
                                                                             transaction: GRDBWriteTransaction,
                                                                             migrateObject: @escaping (SourceType) -> DestinationType) throws where DestinationType: SDSModel {

        try Bench(title: "Migrate \(SourceType.self)", memorySamplerRatio: memorySamplerRatio) { memorySampler in
            var recordCount = 0
            try finder.enumerateLegacyObjects { legacyObject in
                recordCount += 1
                let newObject = migrateObject(legacyObject)
                newObject.anyInsert(transaction: transaction.asAnyWrite)
                memorySampler.sample()
            }
            Logger.info("Migrate \(SourceType.self) completed with recordCount: \(recordCount)")
        }
    }

    private func migrateJobRecords(jobRecordFinder: LegacyJobRecordFinder, transaction: GRDBWriteTransaction) throws {
        try Bench(title: "Migrate SSKJobRecord", memorySamplerRatio: 0.02) { memorySampler in
            var recordCount = 0
            try jobRecordFinder.enumerateJobRecords { legacyRecord in
                recordCount += 1
                legacyRecord.anyInsert(transaction: transaction.asAnyWrite)
                memorySampler.sample()
            }
            Logger.info("completed with recordCount: \(recordCount)")
        }
    }

    private func migrateInteractions(interactionFinder: LegacyInteractionFinder, transaction: GRDBWriteTransaction) throws {
        try Bench(title: "Migrate Interactions", memorySamplerRatio: 0.001) { memorySampler in
            var recordCount = 0
            try interactionFinder.enumerateInteractions { legacyInteraction in
                legacyInteraction.anyInsert(transaction: transaction.asAnyWrite)
                recordCount += 1
                if (recordCount % 500 == 0) {
                    Logger.debug("saved \(recordCount) interactions")
                }
                memorySampler.sample()
            }
            Logger.info("completed with recordCount: \(recordCount)")
        }
    }
}

// MARK: -

private class LegacyObjectFinder<T> {
    let collection: String

    // HACK: normally we don't want to retain transactions, as it allows them to escape their
    // closure. This is a work around since YapDB transactions want to be on their own sync queue
    // while GRDB also wants to be on their own sync queue, so nesting a YapDB transaction from
    // one DB inside a GRDB transaction on another DB is currently not possible.
    let transaction: YapDatabaseReadTransaction

    init(collection: String, transaction: YapDatabaseReadTransaction) {
        self.collection = collection
        self.transaction = transaction
    }

    public func enumerateLegacyKeysAndObjects(block: @escaping (String, T) throws -> Void ) throws {
        try transaction.enumerateKeysAndObjects(inCollection: collection) { (collectionKey: String, collectionObj: Any, _: UnsafeMutablePointer<ObjCBool>) throws -> Void in
            guard let legacyObj = collectionObj as? T else {
                owsFailDebug("unexpected collectionObj: \(type(of: collectionObj)) collectionKey: \(collectionKey)")
                return
            }
            try block(collectionKey, legacyObj)
        }
    }

    public func enumerateLegacyObjects(block: @escaping (T) throws -> Void ) throws {
        try transaction.enumerateKeysAndObjects(inCollection: collection) { (_: String, collectionObj: Any, _: UnsafeMutablePointer<ObjCBool>) throws -> Void in
            guard let legacyObj = collectionObj as? T else {
                owsFailDebug("unexpected collectionObj: \(type(of: collectionObj))")
                return
            }
            try block(legacyObj)
        }
    }
}

// MARK: -

private class LegacyKeyValueFinder<T>: LegacyObjectFinder<T> {
    let store: SDSKeyValueStore

    init(store: SDSKeyValueStore, transaction: YapDatabaseReadTransaction) {
        self.store = store
        super.init(collection: store.collection, transaction: transaction)
    }
}

// MARK: -

private class LegacyUnorderedFinder<RecordType>: LegacyObjectFinder<RecordType> where RecordType: TSYapDatabaseObject {
    init(transaction: YapDatabaseReadTransaction) {
        super.init(collection: RecordType.collection(), transaction: transaction)
    }
}

// MARK: -

private class LegacyInteractionFinder {
    let extensionName = TSMessageDatabaseViewExtensionName

    // HACK: normally we don't want to retain transactions, as it allows them to escape their
    // closure. This is a work around since YapDB transactions want to be on their own sync queue
    // while GRDB also wants to be on their own sync queue, so nesting a YapDB transaction from
    // one DB inside a GRDB transaction on another DB is currently not possible.
<<<<<<< HEAD
    let ext: YapDatabaseAutoViewTransaction
=======
    var ext: YapDatabaseAutoViewTransaction?

>>>>>>> 3c688a95
    init(transaction: YapDatabaseReadTransaction) {
        self.ext = transaction.safeAutoViewTransaction(extensionName)
    }

    func ext(_ transaction: YapDatabaseReadTransaction) -> YapDatabaseAutoViewTransaction? {
        return transaction.safeAutoViewTransaction(extensionName)
    }

    public func enumerateInteractions(transaction: YapDatabaseReadTransaction, block: @escaping (TSInteraction) throws -> Void ) throws {
        try enumerateInteractions(transaction: ext(transaction), block: block)
    }

    public func enumerateInteractions(block: @escaping (TSInteraction) throws -> Void) throws {
        try enumerateInteractions(transaction: ext, block: block)
    }

    func enumerateInteractions(transaction: YapDatabaseAutoViewTransaction?, block: @escaping (TSInteraction) throws -> Void) throws {
        guard let transaction = transaction else {
            owsFailDebug("Missing transaction.")
            return
        }
        var errorToRaise: Error?
        transaction.enumerateGroups { groupId, stopPtr in
            autoreleasepool {
                transaction.enumerateKeysAndObjects(inGroup: groupId) { (_, _, object, _, stopPtr) in
                    do {
                        guard let interaction = object as? TSInteraction else {
                            owsFailDebug("unexpected object: \(type(of: object))")
                            return
                        }

                        try block(interaction)
                    } catch {
                        owsFailDebug("error: \(error)")
                        errorToRaise = error
                        stopPtr.pointee = true
                    }
                }
            }
        }

        if let errorToRaise = errorToRaise {
            throw errorToRaise
        }
    }
}

// MARK: -

private class LegacyJobRecordFinder {

    let extensionName = YAPDBJobRecordFinder.dbExtensionName

    // HACK: normally we don't want to retain transactions, as it allows them to escape their
    // closure. This is a work around since YapDB transactions want to be on their own sync queue
    // while GRDB also wants to be on their own sync queue, so nesting a YapDB transaction from
    // one DB inside a GRDB transaction on another DB is currently not possible.
    var ext: YapDatabaseSecondaryIndexTransaction?

    init(transaction: YapDatabaseReadTransaction) {
        self.ext = transaction.safeSecondaryIndexTransaction(extensionName)
    }

    public func enumerateJobRecords(block: @escaping (SSKJobRecord) throws -> Void) throws {
        try enumerateJobRecords(ext: ext, block: block)
    }

    func enumerateJobRecords(ext: YapDatabaseSecondaryIndexTransaction?, block: @escaping (SSKJobRecord) throws -> Void) throws {
        guard let ext = ext else {
            owsFailDebug("Missing ext.")
            return
        }

        let queryFormat = String(format: "ORDER BY %@", "sortId")
        let query = YapDatabaseQuery(string: queryFormat, parameters: [])

        var errorToRaise: Error?

        ext.enumerateKeysAndObjects(matching: query) { _, _, object, stopPtr in
            do {
                guard let jobRecord = object as? SSKJobRecord else {
                    owsFailDebug("expecting jobRecord but found: \(object)")
                    return
                }
                try block(jobRecord)
            } catch {
                owsFailDebug("error: \(error)")
                errorToRaise = error
                stopPtr.pointee = true
            }
        }

        if let errorToRaise = errorToRaise {
            throw errorToRaise
        }
    }
}

// MARK: -

private protocol GRDBMigrator {
    func migrate(grdbTransaction: GRDBWriteTransaction) throws
}

// MARK: -

private class GRDBKeyValueStoreMigrator<T> : GRDBMigrator {
    private let label: String
    private let finder: LegacyKeyValueFinder<T>
    private let memorySamplerRatio: Float

    init(label: String, keyStore: SDSKeyValueStore, yapTransaction: YapDatabaseReadTransaction, memorySamplerRatio: Float) {
        self.label = label
        self.finder = LegacyKeyValueFinder(store: keyStore, transaction: yapTransaction)
        self.memorySamplerRatio = memorySamplerRatio
    }

    func migrate(grdbTransaction: GRDBWriteTransaction) throws {
        try Bench(title: "Migrate \(label)", memorySamplerRatio: memorySamplerRatio) { memorySampler in
            var recordCount = 0
            try finder.enumerateLegacyKeysAndObjects { legacyKey, legacyObject in
                recordCount += 1
                self.finder.store.setObject(legacyObject, key: legacyKey, transaction: grdbTransaction.asAnyWrite)
                memorySampler.sample()
            }
            Logger.info("completed with recordCount: \(recordCount)")
        }
    }
}

// MARK: -

private class GRDBUnorderedRecordMigrator<T> : GRDBMigrator where T: SDSModel {
    private let label: String
    private let finder: LegacyUnorderedFinder<T>
    private let memorySamplerRatio: Float

    init(label: String, yapTransaction: YapDatabaseReadTransaction, memorySamplerRatio: Float) {
        self.label = label
        self.finder = LegacyUnorderedFinder(transaction: yapTransaction)
        self.memorySamplerRatio = memorySamplerRatio
    }

    func migrate(grdbTransaction: GRDBWriteTransaction) throws {
        try Bench(title: "Migrate \(label)", memorySamplerRatio: memorySamplerRatio) { memorySampler in
            var recordCount = 0
            try finder.enumerateLegacyObjects { legacyRecord in
                recordCount += 1
                legacyRecord.anyInsert(transaction: grdbTransaction.asAnyWrite)
                memorySampler.sample()
            }
            Logger.info("completed with recordCount: \(recordCount)")
        }
    }
}<|MERGE_RESOLUTION|>--- conflicted
+++ resolved
@@ -303,12 +303,8 @@
     // closure. This is a work around since YapDB transactions want to be on their own sync queue
     // while GRDB also wants to be on their own sync queue, so nesting a YapDB transaction from
     // one DB inside a GRDB transaction on another DB is currently not possible.
-<<<<<<< HEAD
-    let ext: YapDatabaseAutoViewTransaction
-=======
-    var ext: YapDatabaseAutoViewTransaction?
-
->>>>>>> 3c688a95
+    let ext: YapDatabaseAutoViewTransaction?
+
     init(transaction: YapDatabaseReadTransaction) {
         self.ext = transaction.safeAutoViewTransaction(extensionName)
     }
