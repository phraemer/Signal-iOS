//
//  Copyright (c) 2019 Open Whisper Systems. All rights reserved.
//

import Foundation
import GRDB

@objc
public class GRDBSchemaMigrator: NSObject {

    var grdbStorage: GRDBDatabaseStorageAdapter {
        return SDSDatabaseStorage.shared.grdbStorage
    }

    @objc
    public func runSchemaMigrations() {
        if hasCreatedInitialSchema {
            try! incrementalMigrator.migrate(grdbStorage.pool)
        } else {
            try! newUserMigrator.migrate(grdbStorage.pool)
        }

        SSKPreferences.markGRDBSchemaAsLatest()
    }

    private var hasCreatedInitialSchema: Bool {
        // HACK: GRDB doesn't create the grdb_migrations table until running a migration.
        // So we can't cleanly check which migrations have run for new users until creating this
        // table ourselves.
        try! grdbStorage.write { transaction in
            try! self.fixit_setupMigrations(transaction.database)
        }

        let appliedMigrations = try! incrementalMigrator.appliedMigrations(in: grdbStorage.pool)
        return appliedMigrations.contains(MigrationId.createInitialSchema.rawValue)
    }

    private func fixit_setupMigrations(_ db: Database) throws {
        try db.execute(sql: "CREATE TABLE IF NOT EXISTS grdb_migrations (identifier TEXT NOT NULL PRIMARY KEY)")
    }

    // MARK: -

    private enum MigrationId: String, CaseIterable {
        case createInitialSchema
        case signalAccount_add_contactAvatars
        case signalAccount_add_contactAvatars_indices
        case jobRecords_add_attachmentId
<<<<<<< HEAD
        case createReaction
=======
        case createMediaGalleryItems
        // NOTE: Every time we add a migration id, consider
        // incrementing grdbSchemaVersionLatest.
        // We only need to do this for breaking changes.
>>>>>>> 50fd69d9
    }

    public static let grdbSchemaVersionDefault: UInt = 0
    public static let grdbSchemaVersionLatest: UInt = 2

    // An optimization for new users, we have the first migration import the latest schema
    // and mark any other migrations as "already run".
    private lazy var newUserMigrator: DatabaseMigrator = {
        var migrator = DatabaseMigrator()
        migrator.registerMigration(MigrationId.createInitialSchema.rawValue) { db in
            Logger.info("importing latest schema")
            guard let sqlFile = Bundle(for: GRDBSchemaMigrator.self).url(forResource: "schema", withExtension: "sql") else {
                owsFail("sqlFile was unexpectedly nil")
            }
            let sql = try String(contentsOf: sqlFile)
            try db.execute(sql: sql)
        }

        // After importing the initial schema, we want to skip the remaining incremental migrations
        // so we register each migration id with a no-op implementation.
        for migrationId in (MigrationId.allCases.filter { $0 != .createInitialSchema }) {
            migrator.registerMigration(migrationId.rawValue) { _ in
                Logger.info("skipping migration: \(migrationId) for new user.")
                // no-op
            }
        }

        return migrator
    }()

    // Used by existing users to incrementally update from their existing schema
    // to the latest.
    private lazy var incrementalMigrator: DatabaseMigrator = {
        var migrator = DatabaseMigrator()
        migrator.registerMigration(MigrationId.createInitialSchema.rawValue) { _ in
            owsFail("This migration should have already been run by the last YapDB migration.")
            // try createV1Schema(db: db)
        }

        migrator.registerMigration(MigrationId.signalAccount_add_contactAvatars.rawValue) { database in
            let sql = """
                DROP TABLE "model_SignalAccount";
                CREATE
                    TABLE
                        IF NOT EXISTS "model_SignalAccount" (
                            "id" INTEGER PRIMARY KEY AUTOINCREMENT NOT NULL
                            ,"recordType" INTEGER NOT NULL
                            ,"uniqueId" TEXT NOT NULL UNIQUE
                                ON CONFLICT FAIL
                            ,"contact" BLOB
                            ,"contactAvatarHash" BLOB
                            ,"contactAvatarJpegData" BLOB
                            ,"multipleAccountLabelText" TEXT NOT NULL
                            ,"recipientPhoneNumber" TEXT
                            ,"recipientUUID" TEXT
                        );
            """
            try database.execute(sql: sql)
        }

        migrator.registerMigration(MigrationId.signalAccount_add_contactAvatars_indices.rawValue) { db in
            let sql = """
                CREATE
                    INDEX IF NOT EXISTS "index_model_SignalAccount_on_uniqueId"
                        ON "model_SignalAccount"("uniqueId"
                )
                ;

                CREATE
                    INDEX IF NOT EXISTS "index_signal_accounts_on_recipientPhoneNumber"
                        ON "model_SignalAccount"("recipientPhoneNumber"
                )
                ;

                CREATE
                    INDEX IF NOT EXISTS "index_signal_accounts_on_recipientUUID"
                        ON "model_SignalAccount"("recipientUUID"
                )
                ;
            """
            try db.execute(sql: sql)
        }

        migrator.registerMigration(MigrationId.jobRecords_add_attachmentId.rawValue) { db in
            try db.alter(table: "model_SSKJobRecord") { (table: TableAlteration) -> Void in
                table.add(column: "attachmentId", .text)
            }
        }

<<<<<<< HEAD
        migrator.registerMigration(MigrationId.createReaction.rawValue) { db in
            try db.create(table: "model_OWSReaction") { table in
                table.autoIncrementedPrimaryKey("id")
                    .notNull()
                table.column("recordType", .integer)
                    .notNull()
                table.column("uniqueId", .text)
                    .notNull()
                    .unique(onConflict: .fail)
                table.column("emoji", .text)
                    .notNull()
                table.column("reactorE164", .text)
                table.column("reactorUUID", .text)
                table.column("receivedAtTimestamp", .integer)
                    .notNull()
                table.column("sentAtTimestamp", .integer)
                    .notNull()
                table.column("uniqueMessageId", .text)
                    .notNull()
            }
            try db.create(index: "index_model_OWSReaction_on_uniqueId",
                          on: "model_OWSReaction",
                          columns: ["uniqueId"])
            try db.create(index: "index_model_OWSReaction_on_uniqueMessageId_and_reactorE164",
                          on: "model_OWSReaction",
                          columns: ["uniqueMessageId", "reactorE164"])
            try db.create(index: "index_model_OWSReaction_on_uniqueMessageId_and_reactorUUID",
                          on: "model_OWSReaction",
                          columns: ["uniqueMessageId", "reactorUUID"])
=======
        migrator.registerMigration(MigrationId.createMediaGalleryItems.rawValue) { db in
            try db.create(table: "media_gallery_items") { table in
                table.column("attachmentId", .integer)
                    .notNull()
                    .unique()
                table.column("albumMessageId", .integer)
                    .notNull()
                table.column("threadId", .integer)
                    .notNull()
                table.column("originalAlbumOrder", .integer)
                    .notNull()
            }

            try db.create(index: "index_media_gallery_items_for_gallery",
                          on: "media_gallery_items",
                          columns: ["threadId", "albumMessageId", "originalAlbumOrder"])

            try db.create(index: "index_media_gallery_items_on_attachmentId",
                          on: "media_gallery_items",
                          columns: ["attachmentId"])

            try createInitialGalleryRecords(transaction: GRDBWriteTransaction(database: db))
>>>>>>> 50fd69d9
        }

        return migrator
    }()
}

private func createV1Schema(db: Database) throws {
    // Key-Value Stores
    try SDSKeyValueStore.createTable(database: db)

    // MARK: Model tables

    try db.create(table: "model_TSThread") { table in
        table.autoIncrementedPrimaryKey("id")
            .notNull()
        table.column("recordType", .integer)
            .notNull()
        table.column("uniqueId", .text)
            .notNull()
            .unique(onConflict: .fail)
        table.column("conversationColorName", .text)
            .notNull()
        table.column("creationDate", .double)
        table.column("isArchived", .integer)
            .notNull()
        table.column("lastInteractionRowId", .integer)
            .notNull()
        table.column("messageDraft", .text)
        table.column("mutedUntilDate", .double)
        table.column("shouldThreadBeVisible", .integer)
            .notNull()
        table.column("contactPhoneNumber", .text)
        table.column("contactUUID", .text)
        table.column("groupModel", .blob)
        table.column("hasDismissedOffers", .integer)
    }
    try db.create(index: "index_model_TSThread_on_uniqueId", on: "model_TSThread", columns: ["uniqueId"])

    try db.create(table: "model_TSInteraction") { table in
        table.autoIncrementedPrimaryKey("id")
            .notNull()
        table.column("recordType", .integer)
            .notNull()
        table.column("uniqueId", .text)
            .notNull()
            .unique(onConflict: .fail)
        table.column("receivedAtTimestamp", .integer)
            .notNull()
        table.column("timestamp", .integer)
            .notNull()
        table.column("uniqueThreadId", .text)
            .notNull()
        table.column("attachmentIds", .blob)
        table.column("authorId", .text)
        table.column("authorPhoneNumber", .text)
        table.column("authorUUID", .text)
        table.column("body", .text)
        table.column("callType", .integer)
        // GRDB TODO remove this column - userInfo?
        table.column("configurationDurationSeconds", .integer)
        // GRDB TODO remove this column - userInfo?
        table.column("configurationIsEnabled", .integer)
        table.column("contactShare", .blob)
        // GRDB TODO remove this column - userInfo?
        table.column("createdByRemoteName", .text)
        // GRDB TODO remove this column - userInfo?
        table.column("createdInExistingGroup", .integer)
        // GRDB TODO remove this column - userInfo?
        table.column("customMessage", .text)
        // GRDB TODO remove this column - userInfo?
        table.column("envelopeData", .blob)
        table.column("errorType", .integer)
        table.column("expireStartedAt", .integer)
        table.column("expiresAt", .integer)
        table.column("expiresInSeconds", .integer)
        table.column("groupMetaMessage", .integer)
        // GRDB TODO remove this column? We'd have to migrate the legacy values.
        table.column("hasLegacyMessageState", .integer)
        table.column("hasSyncedTranscript", .integer)
        table.column("isFromLinkedDevice", .integer)
        // GRDB TODO remove this column - userInfo?
        table.column("isLocalChange", .integer)
        table.column("isViewOnceComplete", .integer)
        table.column("isViewOnceMessage", .integer)
        table.column("isVoiceMessage", .integer)
        table.column("legacyMessageState", .integer)
        table.column("legacyWasDelivered", .integer)
        table.column("linkPreview", .blob)
        // GRDB TODO remove this column - userInfo?
        table.column("messageId", .text)
        table.column("messageSticker", .blob)
        table.column("messageType", .integer)
        // GRDB TODO remove this column - userInfo?
        table.column("mostRecentFailureText", .text)
        // GRDB TODO remove this column - userInfo?
        table.column("preKeyBundle", .blob)
        // GRDB TODO remove this column - userInfo?
        table.column("protocolVersion", .integer)
        table.column("quotedMessage", .blob)
        table.column("read", .integer)
        table.column("recipientAddress", .blob)
        table.column("recipientAddressStates", .blob)
        // GRDB TODO remove this column - userInfo?
        table.column("sender", .blob)
        table.column("serverTimestamp", .integer)
        table.column("sourceDeviceId", .integer)
        table.column("storedMessageState", .integer)
        table.column("storedShouldStartExpireTimer", .integer)
        table.column("unregisteredAddress", .blob)
        // GRDB TODO remove this column - userInfo?
        table.column("verificationState", .integer)
        table.column("wasReceivedByUD", .integer)
    }
    try db.create(index: "index_model_TSInteraction_on_uniqueId", on: "model_TSInteraction", columns: ["uniqueId"])

    try db.create(table: "model_StickerPack") { table in
        table.autoIncrementedPrimaryKey("id")
            .notNull()
        table.column("recordType", .integer)
            .notNull()
        table.column("uniqueId", .text)
            .notNull()
            .unique(onConflict: .fail)
        table.column("author", .text)
        table.column("cover", .blob)
            .notNull()
        table.column("dateCreated", .double)
            .notNull()
        table.column("info", .blob)
            .notNull()
        table.column("isInstalled", .integer)
            .notNull()
        table.column("items", .blob)
            .notNull()
        table.column("title", .text)
    }
    try db.create(index: "index_model_StickerPack_on_uniqueId", on: "model_StickerPack", columns: ["uniqueId"])

    try db.create(table: "model_InstalledSticker") { table in
        table.autoIncrementedPrimaryKey("id")
            .notNull()
        table.column("recordType", .integer)
            .notNull()
        table.column("uniqueId", .text)
            .notNull()
            .unique(onConflict: .fail)
        table.column("emojiString", .text)
        table.column("info", .blob)
            .notNull()
    }
    try db.create(index: "index_model_InstalledSticker_on_uniqueId", on: "model_InstalledSticker", columns: ["uniqueId"])

    try db.create(table: "model_KnownStickerPack") { table in
        table.autoIncrementedPrimaryKey("id")
            .notNull()
        table.column("recordType", .integer)
            .notNull()
        table.column("uniqueId", .text)
            .notNull()
            .unique(onConflict: .fail)
        table.column("dateCreated", .double)
            .notNull()
        table.column("info", .blob)
            .notNull()
        table.column("referenceCount", .integer)
            .notNull()
    }
    try db.create(index: "index_model_KnownStickerPack_on_uniqueId", on: "model_KnownStickerPack", columns: ["uniqueId"])

    try db.create(table: "model_TSAttachment") { table in
        table.autoIncrementedPrimaryKey("id")
            .notNull()
        table.column("recordType", .integer)
            .notNull()
        table.column("uniqueId", .text)
            .notNull()
            .unique(onConflict: .fail)
        table.column("albumMessageId", .text)
        table.column("attachmentType", .integer)
            .notNull()
        table.column("blurHash", .text)
        table.column("byteCount", .integer)
            .notNull()
        table.column("caption", .text)
        table.column("contentType", .text)
            .notNull()
        table.column("encryptionKey", .blob)
        table.column("serverId", .integer)
            .notNull()
        table.column("sourceFilename", .text)
        table.column("cachedAudioDurationSeconds", .double)
        table.column("cachedImageHeight", .double)
        table.column("cachedImageWidth", .double)
        table.column("creationTimestamp", .double)
        table.column("digest", .blob)
        table.column("isUploaded", .integer)
        table.column("isValidImageCached", .integer)
        table.column("isValidVideoCached", .integer)
        // GRDB TODO remove this column? Add back once we have working restore? There are some, ultimately unused,
        // unused finder methods which references this field.
        table.column("lazyRestoreFragmentId", .text)
        table.column("localRelativeFilePath", .text)
        // GRDB TODO why do we have mediaSize *and* cachedImageHeight/cachedImageWidth? Seems redundant.
        table.column("mediaSize", .blob)
        // GRDB TODO remove this column? Add back once we have working restore?
        table.column("pointerType", .integer)
        table.column("state", .integer)
    }
    try db.create(index: "index_model_TSAttachment_on_uniqueId", on: "model_TSAttachment", columns: ["uniqueId"])

    try db.create(table: "model_SSKJobRecord") { table in
        table.autoIncrementedPrimaryKey("id")
            .notNull()
        table.column("recordType", .integer)
            .notNull()
        table.column("uniqueId", .text)
            .notNull()
            .unique(onConflict: .fail)
        table.column("failureCount", .integer)
            .notNull()
        table.column("label", .text)
            .notNull()
        table.column("status", .integer)
            .notNull()
        table.column("attachmentIdMap", .blob)
        // GRDB TODO remove this column? Migrate existing data to share "threadId" column used by other jobs
        table.column("contactThreadId", .text)
        table.column("envelopeData", .blob)
        table.column("invisibleMessage", .blob)
        table.column("messageId", .text)
        table.column("removeMessageAfterSending", .integer)
        table.column("threadId", .text)
    }
    try db.create(index: "index_model_SSKJobRecord_on_uniqueId", on: "model_SSKJobRecord", columns: ["uniqueId"])

    try db.create(table: "model_OWSMessageContentJob") { table in
        table.autoIncrementedPrimaryKey("id")
            .notNull()
        table.column("recordType", .integer)
            .notNull()
        table.column("uniqueId", .text)
            .notNull()
            .unique(onConflict: .fail)
        table.column("createdAt", .double)
            .notNull()
        table.column("envelopeData", .blob)
            .notNull()
        table.column("plaintextData", .blob)
        table.column("wasReceivedByUD", .integer)
            .notNull()
    }
    try db.create(index: "index_model_OWSMessageContentJob_on_uniqueId", on: "model_OWSMessageContentJob", columns: ["uniqueId"])

    try db.create(table: "model_OWSRecipientIdentity") { table in
        table.autoIncrementedPrimaryKey("id")
            .notNull()
        table.column("recordType", .integer)
            .notNull()
        table.column("uniqueId", .text)
            .notNull()
            .unique(onConflict: .fail)
        table.column("accountId", .text)
            .notNull()
        table.column("createdAt", .double)
            .notNull()
        table.column("identityKey", .blob)
            .notNull()
        table.column("isFirstKnownKey", .integer)
            .notNull()
        table.column("verificationState", .integer)
            .notNull()
    }
    try db.create(index: "index_model_OWSRecipientIdentity_on_uniqueId", on: "model_OWSRecipientIdentity", columns: ["uniqueId"])

    try db.create(table: "model_ExperienceUpgrade") { table in
        table.autoIncrementedPrimaryKey("id")
            .notNull()
        table.column("recordType", .integer)
            .notNull()
        table.column("uniqueId", .text)
            .notNull()
            .unique(onConflict: .fail)
    }
    try db.create(index: "index_model_ExperienceUpgrade_on_uniqueId", on: "model_ExperienceUpgrade", columns: ["uniqueId"])

    try db.create(table: "model_OWSDisappearingMessagesConfiguration") { table in
        table.autoIncrementedPrimaryKey("id")
            .notNull()
        table.column("recordType", .integer)
            .notNull()
        table.column("uniqueId", .text)
            .notNull()
            .unique(onConflict: .fail)
        table.column("durationSeconds", .integer)
            .notNull()
        table.column("enabled", .integer)
            .notNull()
    }
    try db.create(index: "index_model_OWSDisappearingMessagesConfiguration_on_uniqueId", on: "model_OWSDisappearingMessagesConfiguration", columns: ["uniqueId"])

    try db.create(table: "model_SignalRecipient") { table in
        table.autoIncrementedPrimaryKey("id")
            .notNull()
        table.column("recordType", .integer)
            .notNull()
        table.column("uniqueId", .text)
            .notNull()
            .unique(onConflict: .fail)
        table.column("devices", .blob)
            .notNull()
        table.column("recipientPhoneNumber", .text)
        table.column("recipientUUID", .text)
    }
    try db.create(index: "index_model_SignalRecipient_on_uniqueId", on: "model_SignalRecipient", columns: ["uniqueId"])

    try db.create(table: "model_SignalAccount") { table in
        table.autoIncrementedPrimaryKey("id")
            .notNull()
        table.column("recordType", .integer)
            .notNull()
        table.column("uniqueId", .text)
            .notNull()
            .unique(onConflict: .fail)
        // GRDB how big are these serialized contacts?
        table.column("contact", .blob)
        table.column("contactAvatarHash", .blob)
        table.column("contactAvatarJpegData", .blob)
        table.column("multipleAccountLabelText", .text)
            .notNull()
        table.column("recipientPhoneNumber", .text)
        table.column("recipientUUID", .text)
    }
    try db.create(index: "index_model_SignalAccount_on_uniqueId", on: "model_SignalAccount", columns: ["uniqueId"])

    try db.create(table: "model_OWSUserProfile") { table in
        table.autoIncrementedPrimaryKey("id")
            .notNull()
        table.column("recordType", .integer)
            .notNull()
        table.column("uniqueId", .text)
            .notNull()
            .unique(onConflict: .fail)
        table.column("avatarFileName", .text)
        table.column("avatarUrlPath", .text)
        table.column("profileKey", .blob)
        table.column("profileName", .text)
        table.column("recipientPhoneNumber", .text)
        table.column("recipientUUID", .text)
        table.column("username", .text)
    }
    try db.create(index: "index_model_OWSUserProfile_on_uniqueId", on: "model_OWSUserProfile", columns: ["uniqueId"])

    try db.create(table: "model_TSRecipientReadReceipt") { table in
        table.autoIncrementedPrimaryKey("id")
            .notNull()
        table.column("recordType", .integer)
            .notNull()
        table.column("uniqueId", .text)
            .notNull()
            .unique(onConflict: .fail)
        table.column("recipientMap", .blob)
            .notNull()
        table.column("sentTimestamp", .integer)
            .notNull()
    }
    try db.create(index: "index_model_TSRecipientReadReceipt_on_uniqueId", on: "model_TSRecipientReadReceipt", columns: ["uniqueId"])

    try db.create(table: "model_OWSLinkedDeviceReadReceipt") { table in
        table.autoIncrementedPrimaryKey("id")
            .notNull()
        table.column("recordType", .integer)
            .notNull()
        table.column("uniqueId", .text)
            .notNull()
            .unique(onConflict: .fail)
        table.column("messageIdTimestamp", .integer)
            .notNull()
        table.column("readTimestamp", .integer)
            .notNull()
        table.column("senderPhoneNumber", .text)
        table.column("senderUUID", .text)
    }
    try db.create(index: "index_model_OWSLinkedDeviceReadReceipt_on_uniqueId", on: "model_OWSLinkedDeviceReadReceipt", columns: ["uniqueId"])

    try db.create(table: "model_OWSDevice") { table in
        table.autoIncrementedPrimaryKey("id")
            .notNull()
        table.column("recordType", .integer)
            .notNull()
        table.column("uniqueId", .text)
            .notNull()
            .unique(onConflict: .fail)
        table.column("createdAt", .double)
            .notNull()
        table.column("deviceId", .integer)
            .notNull()
        table.column("lastSeenAt", .double)
            .notNull()
        table.column("name", .text)
    }
    try db.create(index: "index_model_OWSDevice_on_uniqueId", on: "model_OWSDevice", columns: ["uniqueId"])

    // GRDB TODO remove this table/class?
    try db.create(table: "model_OWSContactQuery") { table in
        table.autoIncrementedPrimaryKey("id")
            .notNull()
        table.column("recordType", .integer)
            .notNull()
        table.column("uniqueId", .text)
            .notNull()
            .unique(onConflict: .fail)
        table.column("lastQueried", .double)
            .notNull()
        table.column("nonce", .blob)
            .notNull()
    }
    try db.create(index: "index_model_OWSContactQuery_on_uniqueId", on: "model_OWSContactQuery", columns: ["uniqueId"])

    // GRDB TODO remove this table for prod?
    try db.create(table: "model_TestModel") { table in
        table.autoIncrementedPrimaryKey("id")
            .notNull()
        table.column("recordType", .integer)
            .notNull()
        table.column("uniqueId", .text)
            .notNull()
            .unique(onConflict: .fail)
        table.column("dateValue", .double)
        table.column("doubleValue", .double)
            .notNull()
        table.column("floatValue", .double)
            .notNull()
        table.column("int64Value", .integer)
            .notNull()
        table.column("nsIntegerValue", .integer)
            .notNull()
        table.column("nsNumberValueUsingInt64", .integer)
        table.column("nsNumberValueUsingUInt64", .integer)
        table.column("nsuIntegerValue", .integer)
            .notNull()
        table.column("uint64Value", .integer)
            .notNull()
    }
    try db.create(index: "index_model_TestModel_on_uniqueId", on: "model_TestModel", columns: ["uniqueId"])

    // MARK: - Indices

    try db.create(index: "index_interactions_on_threadUniqueId_and_id",
                  on: InteractionRecord.databaseTableName,
                  columns: [
                    InteractionRecord.columnName(.threadUniqueId),
                    InteractionRecord.columnName(.id)
        ])

    // Durable Job Queue

    try db.create(index: "index_jobs_on_label_and_id",
                  on: JobRecordRecord.databaseTableName,
                  columns: [JobRecordRecord.columnName(.label),
                            JobRecordRecord.columnName(.id)])

    try db.create(index: "index_jobs_on_status_and_label_and_id",
                  on: JobRecordRecord.databaseTableName,
                  columns: [JobRecordRecord.columnName(.label),
                            JobRecordRecord.columnName(.status),
                            JobRecordRecord.columnName(.id)])

    // View Once
    try db.create(index: "index_interactions_on_view_once",
                  on: InteractionRecord.databaseTableName,
                  columns: [
                    InteractionRecord.columnName(.isViewOnceMessage),
                    InteractionRecord.columnName(.isViewOnceComplete)
        ])
    try db.create(index: "index_key_value_store_on_collection_and_key",
                  on: SDSKeyValueStore.table.tableName,
                  columns: [
                    SDSKeyValueStore.collectionColumn.columnName,
                    SDSKeyValueStore.keyColumn.columnName
        ])
    try db.create(index: "index_interactions_on_recordType_and_threadUniqueId_and_errorType",
                  on: InteractionRecord.databaseTableName,
                  columns: [
                    InteractionRecord.columnName(.recordType),
                    InteractionRecord.columnName(.threadUniqueId),
                    InteractionRecord.columnName(.errorType)
        ])

    // Media Gallery Indices
    try db.create(index: "index_attachments_on_albumMessageId",
                  on: AttachmentRecord.databaseTableName,
                  columns: [AttachmentRecord.columnName(.albumMessageId),
                            AttachmentRecord.columnName(.recordType)])

    try db.create(index: "index_interactions_on_uniqueId_and_threadUniqueId",
                  on: InteractionRecord.databaseTableName,
                  columns: [
                    InteractionRecord.columnName(.threadUniqueId),
                    InteractionRecord.columnName(.uniqueId)
        ])

    // Signal Account Indices
    try db.create(
        index: "index_signal_accounts_on_recipientPhoneNumber",
        on: SignalAccountRecord.databaseTableName,
        columns: [SignalAccountRecord.columnName(.recipientPhoneNumber)]
    )

    try db.create(
        index: "index_signal_accounts_on_recipientUUID",
        on: SignalAccountRecord.databaseTableName,
        columns: [SignalAccountRecord.columnName(.recipientUUID)]
    )

    // Signal Recipient Indices
    try db.create(
        index: "index_signal_recipients_on_recipientPhoneNumber",
        on: SignalRecipientRecord.databaseTableName,
        columns: [SignalRecipientRecord.columnName(.recipientPhoneNumber)]
    )

    try db.create(
        index: "index_signal_recipients_on_recipientUUID",
        on: SignalRecipientRecord.databaseTableName,
        columns: [SignalRecipientRecord.columnName(.recipientUUID)]
    )

    // Thread Indices
    try db.create(
        index: "index_thread_on_contactPhoneNumber",
        on: ThreadRecord.databaseTableName,
        columns: [ThreadRecord.columnName(.contactPhoneNumber)]
    )

    try db.create(
        index: "index_thread_on_contactUUID",
        on: ThreadRecord.databaseTableName,
        columns: [ThreadRecord.columnName(.contactUUID)]
    )

    try db.create(
        index: "index_thread_on_shouldThreadBeVisible",
        on: ThreadRecord.databaseTableName,
        columns: [
            ThreadRecord.columnName(.shouldThreadBeVisible),
            ThreadRecord.columnName(.isArchived),
            ThreadRecord.columnName(.lastInteractionRowId)
        ]
    )

    // User Profile
    try db.create(
        index: "index_user_profiles_on_recipientPhoneNumber",
        on: UserProfileRecord.databaseTableName,
        columns: [UserProfileRecord.columnName(.recipientPhoneNumber)]
    )

    try db.create(
        index: "index_user_profiles_on_recipientUUID",
        on: UserProfileRecord.databaseTableName,
        columns: [UserProfileRecord.columnName(.recipientUUID)]
    )

    try db.create(
        index: "index_user_profiles_on_username",
        on: UserProfileRecord.databaseTableName,
        columns: [UserProfileRecord.columnName(.username)]
    )

    // Linked Device Read Receipts
    try db.create(
        index: "index_linkedDeviceReadReceipt_on_senderPhoneNumberAndTimestamp",
        on: LinkedDeviceReadReceiptRecord.databaseTableName,
        columns: [LinkedDeviceReadReceiptRecord.columnName(.senderPhoneNumber), LinkedDeviceReadReceiptRecord.columnName(.messageIdTimestamp)]
    )

    try db.create(
        index: "index_linkedDeviceReadReceipt_on_senderUUIDAndTimestamp",
        on: LinkedDeviceReadReceiptRecord.databaseTableName,
        columns: [LinkedDeviceReadReceiptRecord.columnName(.senderUUID), LinkedDeviceReadReceiptRecord.columnName(.messageIdTimestamp)]
    )

    // Interaction Finder
    try db.create(index: "index_interactions_on_timestamp_sourceDeviceId_and_authorUUID",
                  on: InteractionRecord.databaseTableName,
                  columns: [
                    InteractionRecord.columnName(.timestamp),
                    InteractionRecord.columnName(.sourceDeviceId),
                    InteractionRecord.columnName(.authorUUID)
        ])

    try db.create(index: "index_interactions_on_timestamp_sourceDeviceId_and_authorPhoneNumber",
                  on: InteractionRecord.databaseTableName,
                  columns: [
                    InteractionRecord.columnName(.timestamp),
                    InteractionRecord.columnName(.sourceDeviceId),
                    InteractionRecord.columnName(.authorPhoneNumber)
        ])
    try db.create(index: "index_interactions_unread_counts",
                  on: InteractionRecord.databaseTableName,
                  columns: [
                    InteractionRecord.columnName(.read),
                    InteractionRecord.columnName(.threadUniqueId),
                    InteractionRecord.columnName(.recordType)
        ])

    // Disappearing Messages
    try db.create(index: "index_interactions_on_expiresInSeconds_and_expiresAt",
                  on: InteractionRecord.databaseTableName,
                  columns: [
                    InteractionRecord.columnName(.expiresAt),
                    InteractionRecord.columnName(.expiresInSeconds)
        ])
    try db.create(index: "index_interactions_on_threadUniqueId_storedShouldStartExpireTimer_and_expiresAt",
                  on: InteractionRecord.databaseTableName,
                  columns: [
                    InteractionRecord.columnName(.expiresAt),
                    InteractionRecord.columnName(.expireStartedAt),
                    InteractionRecord.columnName(.storedShouldStartExpireTimer),
                    InteractionRecord.columnName(.threadUniqueId)
        ])

    // ContactQuery
    try db.create(index: "index_contact_queries_on_lastQueried",
                  on: ContactQueryRecord.databaseTableName,
                  columns: [
                    ContactQueryRecord.columnName(.lastQueried)
        ])

    // Backup
    try db.create(index: "index_attachments_on_lazyRestoreFragmentId",
                  on: AttachmentRecord.databaseTableName,
                  columns: [
                    AttachmentRecord.columnName(.lazyRestoreFragmentId)
        ])

    try GRDBFullTextSearchFinder.createTables(database: db)
}

func createInitialGalleryRecords(transaction: GRDBWriteTransaction) throws {
    try Bench(title: "createInitialGalleryRecords", logInProduction: true) {
        let scope = AttachmentRecord.filter(sql: "\(attachmentColumn: .recordType) = \(SDSRecordType.attachmentStream.rawValue)")

        let totalCount = try scope.fetchCount(transaction.database)
        let cursor = try scope.fetchCursor(transaction.database)
        var i = 0
        try Batching.loop(batchSize: 500) { stopPtr in
            guard let record = try cursor.next() else {
                stopPtr.pointee = true
                return
            }

            i+=1
            if (i % 100) == 0 {
                Logger.info("migrated \(i) / \(totalCount)")
            }

            guard let attachmentStream = try TSAttachment.fromRecord(record) as? TSAttachmentStream else {
                owsFailDebug("unexpected record: \(record.recordType)")
                return
            }

            try GRDBMediaGalleryFinder.insertGalleryRecord(attachmentStream: attachmentStream, transaction: transaction)
        }
    }
}<|MERGE_RESOLUTION|>--- conflicted
+++ resolved
@@ -46,18 +46,12 @@
         case signalAccount_add_contactAvatars
         case signalAccount_add_contactAvatars_indices
         case jobRecords_add_attachmentId
-<<<<<<< HEAD
+        case createMediaGalleryItems
         case createReaction
-=======
-        case createMediaGalleryItems
-        // NOTE: Every time we add a migration id, consider
-        // incrementing grdbSchemaVersionLatest.
-        // We only need to do this for breaking changes.
->>>>>>> 50fd69d9
     }
 
     public static let grdbSchemaVersionDefault: UInt = 0
-    public static let grdbSchemaVersionLatest: UInt = 2
+    public static let grdbSchemaVersionLatest: UInt = 3
 
     // An optimization for new users, we have the first migration import the latest schema
     // and mark any other migrations as "already run".
@@ -143,7 +137,30 @@
             }
         }
 
-<<<<<<< HEAD
+        migrator.registerMigration(MigrationId.createMediaGalleryItems.rawValue) { db in
+            try db.create(table: "media_gallery_items") { table in
+                table.column("attachmentId", .integer)
+                    .notNull()
+                    .unique()
+                table.column("albumMessageId", .integer)
+                    .notNull()
+                table.column("threadId", .integer)
+                    .notNull()
+                table.column("originalAlbumOrder", .integer)
+                    .notNull()
+            }
+
+            try db.create(index: "index_media_gallery_items_for_gallery",
+                          on: "media_gallery_items",
+                          columns: ["threadId", "albumMessageId", "originalAlbumOrder"])
+
+            try db.create(index: "index_media_gallery_items_on_attachmentId",
+                          on: "media_gallery_items",
+                          columns: ["attachmentId"])
+
+            try createInitialGalleryRecords(transaction: GRDBWriteTransaction(database: db))
+        }
+
         migrator.registerMigration(MigrationId.createReaction.rawValue) { db in
             try db.create(table: "model_OWSReaction") { table in
                 table.autoIncrementedPrimaryKey("id")
@@ -173,30 +190,6 @@
             try db.create(index: "index_model_OWSReaction_on_uniqueMessageId_and_reactorUUID",
                           on: "model_OWSReaction",
                           columns: ["uniqueMessageId", "reactorUUID"])
-=======
-        migrator.registerMigration(MigrationId.createMediaGalleryItems.rawValue) { db in
-            try db.create(table: "media_gallery_items") { table in
-                table.column("attachmentId", .integer)
-                    .notNull()
-                    .unique()
-                table.column("albumMessageId", .integer)
-                    .notNull()
-                table.column("threadId", .integer)
-                    .notNull()
-                table.column("originalAlbumOrder", .integer)
-                    .notNull()
-            }
-
-            try db.create(index: "index_media_gallery_items_for_gallery",
-                          on: "media_gallery_items",
-                          columns: ["threadId", "albumMessageId", "originalAlbumOrder"])
-
-            try db.create(index: "index_media_gallery_items_on_attachmentId",
-                          on: "media_gallery_items",
-                          columns: ["attachmentId"])
-
-            try createInitialGalleryRecords(transaction: GRDBWriteTransaction(database: db))
->>>>>>> 50fd69d9
         }
 
         return migrator
